/*---------------------------------------------------------------------------------------------
* Copyright (c) Bentley Systems, Incorporated. All rights reserved.
* See LICENSE.md in the project root for license terms and full copyright notice.
*--------------------------------------------------------------------------------------------*/
import * as React from "react";
import "@bentley/icons-generic-webfont/dist/bentley-icons-generic-webfont.css";
import "common/samples-common.scss";
import { Point3d, Range2d } from "@bentley/geometry-core";
import { imageElementFromUrl, IModelApp, IModelConnection, ScreenViewport, StandardViewId, ViewState } from "@bentley/imodeljs-frontend";
import { Button, ButtonType, Toggle } from "@bentley/ui-core";
import { PlaceMarkerTool } from "./PlaceMarkerTool";
import { PopupMenu } from "./PopupMenu";
import { RadioCard, RadioCardEntry } from "frontend-samples/marker-pin-sample/RadioCard/RadioCard";
import { PointSelector } from "common/PointSelector/PointSelector";
import { SandboxViewport } from "common/SandboxViewport/SandboxViewport";
import { ViewSetup } from "api/viewSetup";
import MarkerPinApp from "./MarkerPinApp";
import { ControlPane } from "common/ControlPane/ControlPane";

interface ManualPinSelection {
  name: string;
  image: string;
}

interface MarkerPinsUIState {
  imodel?: IModelConnection;
  viewport?: ScreenViewport;
  showDecorator: boolean;
  manualPin: ManualPinSelection;
  points: Point3d[];
  range: Range2d;
  height: number;
}

export default class MarkerPinsUI extends React.Component<{
  iModelName: string; iModelSelector: React.ReactNode;
}, MarkerPinsUIState> {

  /** Creates a Sample instance */
  constructor(props?: any) {
    super(props);
    this.state = {
      showDecorator: true,
      manualPin: MarkerPinsUI.getManualPinSelections()[0],
      points: [],
      range: Range2d.createNull(),
      height: 0,
    };
  }

  public async componentDidMount() {

    MarkerPinApp._sampleNamespace = IModelApp.i18n.registerNamespace("marker-pin-i18n-namespace");

    PlaceMarkerTool.register(MarkerPinApp._sampleNamespace);

    MarkerPinApp._images = new Map();
    MarkerPinApp._images.set("Google_Maps_pin.svg", await imageElementFromUrl(".\\Google_Maps_pin.svg"));
    MarkerPinApp._images.set("pin_celery.svg", await imageElementFromUrl(".\\pin_celery.svg"));
    MarkerPinApp._images.set("pin_poloblue.svg", await imageElementFromUrl(".\\pin_poloblue.svg"));

    return <MarkerPinsUI iModelName={this.props.iModelName} iModelSelector={this.props.iModelSelector} />;
  }

  public componentWillUnmount() {
    MarkerPinApp.disableDecorations();
    MarkerPinApp._markerDecorator = undefined;

    IModelApp.i18n.unregisterNamespace("marker-pin-i18n-namespace");
    IModelApp.tools.unRegister(PlaceMarkerTool.toolId);
  }

  public componentDidUpdate(_prevProps: {}, prevState: MarkerPinsUIState) {
    if (prevState.imodel !== this.state.imodel)
      if (this.state.showDecorator) {
        MarkerPinApp.setupDecorator(this.state.points);
        MarkerPinApp.enableDecorations();
      }

    if (prevState.points !== this.state.points) {
      if (MarkerPinApp.decoratorIsSetup())
        MarkerPinApp.setMarkerPoints(this.state.points);
    }

    if (prevState.showDecorator !== this.state.showDecorator) {
      if (this.state.showDecorator)
        MarkerPinApp.enableDecorations();
      else
        MarkerPinApp.disableDecorations();
    }
  }

  /** This callback will be executed when the user interacts with the PointSelector
   * UI component.  It is also called once when the component initializes.
   */
  private _onPointsChanged = async (points: Point3d[]): Promise<void> => {

    for (const point of points)
      point.z = this.state.height;

    this.setState({ points });
  }

  /** Called when the user changes the showMarkers toggle. */
  private _onChangeShowMarkers = (checked: boolean) => {
    if (checked) {
      this.setState({ showDecorator: true });
    } else {
      this.setState({ showDecorator: false });
    }
  }

  /** A static array of pin images. */
  private static getManualPinSelections(): ManualPinSelection[] {
    return ([
      { image: "Google_Maps_pin.svg", name: "Google Pin" },
      { image: "pin_celery.svg", name: "Celery Pin" },
      { image: "pin_poloblue.svg", name: "Polo blue Pin" }]);
  }

  /** Creates the array which populates the RadioCard UI component */
  private getMarkerList(): RadioCardEntry[] {
    return (MarkerPinsUI.getManualPinSelections().map((entry: ManualPinSelection) => ({ image: entry.image, value: entry.name })));
  }

  /** Called when the user clicks a new option in the RadioCard UI component */
  private _onManualPinChange = (name: string) => {
    const manualPin = MarkerPinsUI.getManualPinSelections().find((entry: ManualPinSelection) => entry.name === name)!;
    this.setState({ manualPin });
  }

  /** This callback will be executed by the PlaceMarkerTool when it is time to create a new marker */
  private _manuallyAddMarker = (point: Point3d) => {
    MarkerPinApp.addMarkerPoint(point, MarkerPinApp._images.get(this.state.manualPin.image)!);
  }

  /** This callback will be executed when the user clicks the UI button.  It will start the tool which
   * handles further user input.
   */
  private _onStartPlaceMarkerTool = () => {
    IModelApp.tools.run(PlaceMarkerTool.toolId, this._manuallyAddMarker);
  }

  /** This callback will be executed by ReloadableViewport to initialize the viewstate */
  public static async getTopView(imodel: IModelConnection): Promise<ViewState> {
    const viewState = await ViewSetup.getDefaultView(imodel);

    // The marker pins look better in a top view
    viewState.setStandardRotation(StandardViewId.Top);

    const range = viewState.computeFitRange();
    const aspect = viewState.getAspectRatio();

    viewState.lookAtVolume(range, aspect);

    return viewState;
  }

  /** This callback will be executed by ReloadableViewport once the iModel has been loaded */
  private onIModelReady = (imodel: IModelConnection) => {
    IModelApp.viewManager.onViewOpen.addOnce((viewport: ScreenViewport) => {

      // Grab range of the contents of the view. We'll use this to position the random markers.
      const range3d = viewport.view.computeFitRange();
      const range = Range2d.createFrom(range3d);

      // Grab the max Z for the view contents.  We'll use this as the plane for the auto-generated markers. */
      const height = range3d.zHigh;

      this.setState({ imodel, viewport, range, height });
    });
  }

  /** Components for rendering the sample's instructions and controls */
  public getControls() {
    return (
      <>
        <PopupMenu canvas={this.state.viewport?.canvas} />
        <div className="sample-options-2col">
          <span>Show Markers</span>
          <Toggle isOn={this.state.showDecorator} onChange={this._onChangeShowMarkers} />
        </div>
        <hr></hr>
        <div className="sample-heading">
          <span>Auto-generate locations</span>
        </div>
        <div className="sample-options-2col">
          <PointSelector onPointsChanged={this._onPointsChanged} range={this.state.range} />
        </div>
        <hr></hr>
        <div className="sample-heading">
          <span>Manual placement</span>
        </div>
        <div style={{ textAlign: "center" }}>
          <RadioCard entries={this.getMarkerList()} selected={this.state.manualPin.name} onChange={this._onManualPinChange} />
          <Button buttonType={ButtonType.Primary} onClick={this._onStartPlaceMarkerTool} title="Click here and then click the view to place a new marker">Place Marker</Button>
        </div>
      </>
    );
  }

  /** The sample's render method */
  public render() {
    return (
      <>
        <ControlPane instructions="Use the options below to control the marker pins.  Click a marker to open a menu of options." controls={this.getControls()} iModelSelector={this.props.iModelSelector}></ControlPane>
<<<<<<< HEAD
        <SandboxViewport iModelName={this.props.iModelName} onIModelReady={this.onIModelReady} getCustomViewState={MarkerPinsUI.getTopView.bind(MarkerPinsUI)} />      </>
=======
        <ReloadableViewport iModelName={this.props.iModelName} onIModelReady={this.onIModelReady} getCustomViewState={MarkerPinsUI.getTopView.bind(MarkerPinsUI)} />
      </>
>>>>>>> 1cdfa0ec
    );
  }
}<|MERGE_RESOLUTION|>--- conflicted
+++ resolved
@@ -204,12 +204,7 @@
     return (
       <>
         <ControlPane instructions="Use the options below to control the marker pins.  Click a marker to open a menu of options." controls={this.getControls()} iModelSelector={this.props.iModelSelector}></ControlPane>
-<<<<<<< HEAD
         <SandboxViewport iModelName={this.props.iModelName} onIModelReady={this.onIModelReady} getCustomViewState={MarkerPinsUI.getTopView.bind(MarkerPinsUI)} />      </>
-=======
-        <ReloadableViewport iModelName={this.props.iModelName} onIModelReady={this.onIModelReady} getCustomViewState={MarkerPinsUI.getTopView.bind(MarkerPinsUI)} />
-      </>
->>>>>>> 1cdfa0ec
     );
   }
 }